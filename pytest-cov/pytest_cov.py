"""Coverage plugin for pytest."""

import os

import pytest

import cov_core
import cov_core_init


class CoverageError(Exception):
    '''Indicates that our coverage is too low'''


def pytest_addoption(parser):
    """Add options to control coverage."""

    group = parser.getgroup(
        'cov', 'coverage reporting with distributed testing support')

    group.addoption('--cov', action='append', nargs='?', dest='cov',
                    const=True, default=[],
                    help='Enable coverage plugin.')
    group.addoption('--cov-source', action='append', default=[],
                    metavar='path', dest='cov_source',
                    help='measure coverage for filesystem path '
                    '(multi-allowed)')
    group.addoption('--cov-report', action='append', default=[],
                    metavar='type', dest='cov_report',
                    choices=['term', 'term-missing', 'annotate', 'html',
                             'xml', ''],
                    help='type of report to generate: term, term-missing, '
                    'annotate, html, xml (multi-allowed)')
    group.addoption('--cov-config', action='store', default='.coveragerc',
                    metavar='path', dest='cov_config',
                    help='config file for coverage, default: .coveragerc')
    group.addoption('--no-cov-on-fail', action='store_true', default=False,
                    dest='no_cov_on_fail',
                    help='do not report coverage if test run fails, '
                         'default: False')
    group.addoption('--cov-min', action='store', metavar='MIN', type='int',
                    help='Fail if the total coverage is less than MIN.')


@pytest.mark.tryfirst
def pytest_load_initial_conftests(early_config, parser, args):
    ns = parser.parse_known_args(args)
    if ns.cov and ns.cov != [True]:
        print ('Deprecation warning: --cov shouldn\'t be used '
               'with additional source arguments anymore. Use '
               '--cov-source instead.')
        ns.cov_source.extend(ns.cov)

    if not ns.cov_source:
        ns.cov_source = None

    if ns.cov:
        plugin = CovPlugin(ns, early_config.pluginmanager)
        early_config.pluginmanager.register(plugin, '_cov')


def pytest_configure(config):
    """Activate coverage plugin if appropriate."""
    if config.getvalue('cov'):
        if not config.pluginmanager.hasplugin('_cov'):
            plugin = CovPlugin(config.option, config.pluginmanager,
                               start=False)
            config.pluginmanager.register(plugin, '_cov')


class CovPlugin(object):
    """Use coverage package to produce code coverage reports.

    Delegates all work to a particular implementation based on whether
    this test process is centralised, a distributed master or a
    distributed slave.
    """

    def __init__(self, options, pluginmanager, start=True):
        """Creates a coverage pytest plugin.

        We read the rc file that coverage uses to get the data file
        name.  This is needed since we give coverage through it's API
        the data file name.
        """

        # Our implementation is unknown at this time.
        self.pid = None
        self.cov = None
        self.cov_controller = None
        self.failed = False
        self.options = options

        is_dist = (getattr(options, 'numprocesses', False) or
                   getattr(options, 'distload', False) or
                   getattr(options, 'dist', 'no') != 'no')
        if is_dist and start:
            self.start(cov_core.DistMaster)
        elif start:
            self.start(cov_core.Central)

        # slave is started in pytest hook

    def start(self, controller_cls, config=None, nodeid=None):
        if config is None:
            # fake config option for cov_core
            class Config(object):
                option = self.options

            config = Config()

        self.cov_controller = controller_cls(
            self.options.cov_source,
            self.options.cov_report or ['term'],
            self.options.cov_config,
            config,
            nodeid
        )
        self.cov_controller.start()

    def pytest_sessionstart(self, session):
        """At session start determine our implementation and delegate to it."""
        self.pid = os.getpid()
        is_slave = hasattr(session.config, 'slaveinput')
        if is_slave:
            nodeid = session.config.slaveinput.get('slaveid',
                                                   getattr(session, 'nodeid'))
            self.start(cov_core.DistSlave, session.config, nodeid)

    def pytest_configure_node(self, node):
        """Delegate to our implementation.

        Mark this hook as optional in case xdist is not installed.
        """
        self.cov_controller.configure_node(node)
    pytest_configure_node.optionalhook = True

    def pytest_testnodedown(self, node, error):
        """Delegate to our implementation.

        Mark this hook as optional in case xdist is not installed.
        """
        self.cov_controller.testnodedown(node, error)
    pytest_testnodedown.optionalhook = True

    def pytest_sessionfinish(self, session, exitstatus):
        """Delegate to our implementation."""
        self.failed = exitstatus != 0
        if self.cov_controller is not None:
            self.cov_controller.finish()

    def pytest_terminal_summary(self, terminalreporter):
        """Delegate to our implementation."""
        if self.cov_controller is None:
            return
        if not (self.failed and self.options.no_cov_on_fail):
<<<<<<< HEAD
            total = self.cov_controller.summary(terminalreporter._tw)
            if total < self.options.cov_min:
                raise CoverageError(('Required test coverage of %d%% not '
                                     'reached. Total coverage: %.2f%%')
                                    % (self.options.cov_min, total))
=======
            self.cov_controller.summary(terminalreporter.writer)
>>>>>>> 313d5b98

    def pytest_runtest_setup(self, item):
        if os.getpid() != self.pid:
            # test is run in another process than session, run
            # coverage manually
            self.cov = cov_core_init.init()

    def pytest_runtest_teardown(self, item):
        if self.cov is not None:
            cov_core.multiprocessing_finish(self.cov)
            self.cov = None


def pytest_funcarg__cov(request):
    """A pytest funcarg that provides access to the underlying coverage
    object.
    """

    # Check with hasplugin to avoid getplugin exception in older pytest.
    if request.config.pluginmanager.hasplugin('_cov'):
        plugin = request.config.pluginmanager.getplugin('_cov')
        if plugin.cov_controller:
            return plugin.cov_controller.cov
    return None<|MERGE_RESOLUTION|>--- conflicted
+++ resolved
@@ -154,15 +154,11 @@
         if self.cov_controller is None:
             return
         if not (self.failed and self.options.no_cov_on_fail):
-<<<<<<< HEAD
-            total = self.cov_controller.summary(terminalreporter._tw)
+            total = self.cov_controller.summary(terminalreporter.writer)
             if total < self.options.cov_min:
                 raise CoverageError(('Required test coverage of %d%% not '
                                      'reached. Total coverage: %.2f%%')
                                     % (self.options.cov_min, total))
-=======
-            self.cov_controller.summary(terminalreporter.writer)
->>>>>>> 313d5b98
 
     def pytest_runtest_setup(self, item):
         if os.getpid() != self.pid:

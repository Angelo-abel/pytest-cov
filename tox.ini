--- conflicted
+++ resolved
@@ -38,11 +38,7 @@
 pip_pre = true
 
 commands =
-<<<<<<< HEAD
-    pytest {posargs:-vv}
-=======
     {posargs:pytest -vv}
->>>>>>> 234fb209
 
 [testenv:spell]
 setenv =
